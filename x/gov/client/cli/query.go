package cli

import (
	"fmt"
	"strconv"
	"strings"

	"github.com/spf13/cobra"

	"github.com/cosmos/cosmos-sdk/client"
	"github.com/cosmos/cosmos-sdk/client/flags"
	sdk "github.com/cosmos/cosmos-sdk/types"
	"github.com/cosmos/cosmos-sdk/version"
	gcutils "github.com/cosmos/cosmos-sdk/x/gov/client/utils"
	"github.com/cosmos/cosmos-sdk/x/gov/types"
)

// GetQueryCmd returns the cli query commands for this module
func GetQueryCmd() *cobra.Command {
	// Group gov queries under a subcommand
	govQueryCmd := &cobra.Command{
		Use:                        types.ModuleName,
		Short:                      "Querying commands for the governance module",
		DisableFlagParsing:         true,
		SuggestionsMinimumDistance: 2,
		RunE:                       client.ValidateCmd,
	}

	govQueryCmd.AddCommand(
		GetCmdQueryProposal(),
		GetCmdQueryProposals(),
		GetCmdQueryVote(),
		GetCmdQueryVotes(),
		GetCmdQueryParam(),
		GetCmdQueryParams(),
		GetCmdQueryProposer(),
		GetCmdQueryDeposit(),
		GetCmdQueryDeposits(),
		GetCmdQueryTally(),
	)

	return govQueryCmd
}

// GetCmdQueryProposal implements the query proposal command.
func GetCmdQueryProposal() *cobra.Command {
	cmd := &cobra.Command{
		Use:   "proposal [proposal-id]",
		Args:  cobra.ExactArgs(1),
		Short: "Query details of a single proposal",
		Long: strings.TrimSpace(
			fmt.Sprintf(`Query details for a proposal. You can find the
proposal-id by running "%s query gov proposals".

Example:
$ %s query gov proposal 1
`,
				version.AppName, version.AppName,
			),
		),
		RunE: func(cmd *cobra.Command, args []string) error {
			clientCtx, err := client.GetClientQueryContext(cmd)
			if err != nil {
				return err
			}
			queryClient := types.NewQueryClient(clientCtx)

			// validate that the proposal id is a uint
			proposalID, err := strconv.ParseUint(args[0], 10, 64)
			if err != nil {
				return fmt.Errorf("proposal-id %s not a valid uint, please input a valid proposal-id", args[0])
			}

			// Query the proposal
			res, err := queryClient.Proposal(
				cmd.Context(),
				&types.QueryProposalRequest{ProposalId: proposalID},
			)
			if err != nil {
				return err
			}

			return clientCtx.PrintProto(&res.Proposal)
		},
	}

	flags.AddQueryFlagsToCmd(cmd)

	return cmd
}

// GetCmdQueryProposals implements a query proposals command. Command to Get a
// Proposal Information.
func GetCmdQueryProposals() *cobra.Command {
	cmd := &cobra.Command{
		Use:   "proposals",
		Short: "Query proposals with optional filters",
		Long: strings.TrimSpace(
			fmt.Sprintf(`Query for a all paginated proposals that match optional filters:

Example:
$ %s query gov proposals --depositor cosmos1skjwj5whet0lpe65qaq4rpq03hjxlwd9nf39lk
$ %s query gov proposals --voter cosmos1skjwj5whet0lpe65qaq4rpq03hjxlwd9nf39lk
$ %s query gov proposals --status (DepositPeriod|VotingPeriod|Passed|Rejected)
$ %s query gov proposals --page=2 --limit=100
`,
				version.AppName, version.AppName, version.AppName, version.AppName,
			),
		),
		RunE: func(cmd *cobra.Command, args []string) error {
			bechDepositorAddr, _ := cmd.Flags().GetString(flagDepositor)
			bechVoterAddr, _ := cmd.Flags().GetString(flagVoter)
			strProposalStatus, _ := cmd.Flags().GetString(flagStatus)

			var proposalStatus types.ProposalStatus

			if len(bechDepositorAddr) != 0 {
				_, err := sdk.AccAddressFromBech32(bechDepositorAddr)
				if err != nil {
					return err
				}
			}

			if len(bechVoterAddr) != 0 {
				_, err := sdk.AccAddressFromBech32(bechVoterAddr)
				if err != nil {
					return err
				}
			}

			if len(strProposalStatus) != 0 {
				proposalStatus1, err := types.ProposalStatusFromString(gcutils.NormalizeProposalStatus(strProposalStatus))
				proposalStatus = proposalStatus1
				if err != nil {
					return err
				}
			}

			clientCtx, err := client.GetClientQueryContext(cmd)
			if err != nil {
				return err
			}
			queryClient := types.NewQueryClient(clientCtx)

			pageReq, err := client.ReadPageRequest(cmd.Flags())
			if err != nil {
				return err
			}

			res, err := queryClient.Proposals(
				cmd.Context(),
				&types.QueryProposalsRequest{
					ProposalStatus: proposalStatus,
					Voter:          bechVoterAddr,
					Depositor:      bechDepositorAddr,
					Pagination:     pageReq,
				},
			)
			if err != nil {
				return err
			}

			if len(res.GetProposals()) == 0 {
				return fmt.Errorf("no proposals found")
			}

			return clientCtx.PrintProto(res)
		},
	}

	cmd.Flags().String(flagDepositor, "", "(optional) filter by proposals deposited on by depositor")
	cmd.Flags().String(flagVoter, "", "(optional) filter by proposals voted on by voted")
	cmd.Flags().String(flagStatus, "", "(optional) filter proposals by proposal status, status: deposit_period/voting_period/passed/rejected")
	flags.AddPaginationFlagsToCmd(cmd, "proposals")
	flags.AddQueryFlagsToCmd(cmd)

	return cmd
}

// GetCmdQueryVote implements the query proposal vote command. Command to Get a
// Proposal Information.
func GetCmdQueryVote() *cobra.Command {
	cmd := &cobra.Command{
		Use:   "vote [proposal-id] [voter-addr]",
		Args:  cobra.ExactArgs(2),
		Short: "Query details of a single vote",
		Long: strings.TrimSpace(
			fmt.Sprintf(`Query details for a single vote on a proposal given its identifier.

Example:
$ %s query gov vote 1 cosmos1skjwj5whet0lpe65qaq4rpq03hjxlwd9nf39lk
`,
				version.AppName,
			),
		),
		RunE: func(cmd *cobra.Command, args []string) error {
			clientCtx, err := client.GetClientQueryContext(cmd)
			if err != nil {
				return err
			}
			queryClient := types.NewQueryClient(clientCtx)

			// validate that the proposal id is a uint
			proposalID, err := strconv.ParseUint(args[0], 10, 64)
			if err != nil {
				return fmt.Errorf("proposal-id %s not a valid int, please input a valid proposal-id", args[0])
			}

			// check to see if the proposal is in the store
			ctx := cmd.Context()
			_, err = queryClient.Proposal(
				ctx,
				&types.QueryProposalRequest{ProposalId: proposalID},
			)
			if err != nil {
				return fmt.Errorf("failed to fetch proposal-id %d: %s", proposalID, err)
			}

			voterAddr, err := sdk.AccAddressFromBech32(args[1])
			if err != nil {
				return err
			}

			res, err := queryClient.Vote(
				ctx,
				&types.QueryVoteRequest{ProposalId: proposalID, Voter: args[1]},
			)
			if err != nil {
				return err
			}

			vote := res.GetVote()
			if vote.Empty() {
				params := types.NewQueryVoteParams(proposalID, voterAddr)
				resByTxQuery, err := gcutils.QueryVoteByTxQuery(clientCtx, params)

				if err != nil {
					return err
				}

				if err := clientCtx.Codec.UnmarshalJSON(resByTxQuery, &vote); err != nil {
					return err
				}
			}

			return clientCtx.PrintProto(&res.Vote)
		},
	}

	flags.AddQueryFlagsToCmd(cmd)

	return cmd
}

// GetCmdQueryVotes implements the command to query for proposal votes.
func GetCmdQueryVotes() *cobra.Command {
	cmd := &cobra.Command{
		Use:   "votes [proposal-id]",
		Args:  cobra.ExactArgs(1),
		Short: "Query votes on a proposal",
		Long: strings.TrimSpace(
			fmt.Sprintf(`Query vote details for a single proposal by its identifier.

Example:
$ %[1]s query gov votes 1
$ %[1]s query gov votes 1 --page=2 --limit=100
`,
				version.AppName,
			),
		),
		RunE: func(cmd *cobra.Command, args []string) error {
			clientCtx, err := client.GetClientQueryContext(cmd)
			if err != nil {
				return err
			}
			queryClient := types.NewQueryClient(clientCtx)

			// validate that the proposal id is a uint
			proposalID, err := strconv.ParseUint(args[0], 10, 64)
			if err != nil {
				return fmt.Errorf("proposal-id %s not a valid int, please input a valid proposal-id", args[0])
			}

			// check to see if the proposal is in the store
			ctx := cmd.Context()
			proposalRes, err := queryClient.Proposal(
				ctx,
				&types.QueryProposalRequest{ProposalId: proposalID},
			)
			if err != nil {
				return fmt.Errorf("failed to fetch proposal-id %d: %s", proposalID, err)
			}

			propStatus := proposalRes.GetProposal().Status
			if !(propStatus == types.StatusVotingPeriod || propStatus == types.StatusDepositPeriod) {
				page, _ := cmd.Flags().GetInt(flags.FlagPage)
				limit, _ := cmd.Flags().GetInt(flags.FlagLimit)

				params := types.NewQueryProposalVotesParams(proposalID, page, limit)
				resByTxQuery, err := gcutils.QueryVotesByTxQuery(clientCtx, params)
				if err != nil {
					return err
				}

				var votes types.Votes
				// TODO migrate to use JSONCodec (implement MarshalJSONArray
				// or wrap lists of proto.Message in some other message)
				clientCtx.LegacyAmino.MustUnmarshalJSON(resByTxQuery, &votes)
				return clientCtx.PrintObjectLegacy(votes)

			}

			pageReq, err := client.ReadPageRequest(cmd.Flags())
			if err != nil {
				return err
			}

			res, err := queryClient.Votes(
				ctx,
				&types.QueryVotesRequest{ProposalId: proposalID, Pagination: pageReq},
			)

			if err != nil {
				return err
			}

			return clientCtx.PrintProto(res)

		},
	}

	flags.AddPaginationFlagsToCmd(cmd, "votes")
	flags.AddQueryFlagsToCmd(cmd)

	return cmd
}

// GetCmdQueryDeposit implements the query proposal deposit command. Command to
// get a specific Deposit Information
func GetCmdQueryDeposit() *cobra.Command {
	cmd := &cobra.Command{
		Use:   "deposit [proposal-id] [depositer-addr]",
		Args:  cobra.ExactArgs(2),
		Short: "Query details of a deposit",
		Long: strings.TrimSpace(
			fmt.Sprintf(`Query details for a single proposal deposit on a proposal by its identifier.

Example:
$ %s query gov deposit 1 cosmos1skjwj5whet0lpe65qaq4rpq03hjxlwd9nf39lk
`,
				version.AppName,
			),
		),
		RunE: func(cmd *cobra.Command, args []string) error {
			clientCtx, err := client.GetClientQueryContext(cmd)
			if err != nil {
				return err
			}
			queryClient := types.NewQueryClient(clientCtx)

			// validate that the proposal id is a uint
			proposalID, err := strconv.ParseUint(args[0], 10, 64)
			if err != nil {
				return fmt.Errorf("proposal-id %s not a valid uint, please input a valid proposal-id", args[0])
			}

			// check to see if the proposal is in the store
			ctx := cmd.Context()
			_, err = queryClient.Proposal(
				ctx,
				&types.QueryProposalRequest{ProposalId: proposalID},
			)
			if err != nil {
				return fmt.Errorf("failed to fetch proposal-id %d: %s", proposalID, err)
			}

			// depositorAddr, err := sdk.AccAddressFromBech32(args[1])
			// if err != nil {
			// 	return err
			// }

<<<<<<< HEAD
			// var deposit types.Deposit
			// propStatus := proposalRes.Proposal.Status
			// if !(propStatus == types.StatusVotingPeriod || propStatus == types.StatusDepositPeriod) {
			// 	params := types.NewQueryDepositParams(proposalID, depositorAddr)
			// 	resByTxQuery, err := gcutils.QueryDepositByTxQuery(clientCtx, params)
			// 	if err != nil {
			// 		return err
			// 	}
			// 	clientCtx.JSONCodec.MustUnmarshalJSON(resByTxQuery, &deposit)
			// 	return clientCtx.PrintProto(&deposit)
			// }
=======
			var deposit types.Deposit
			propStatus := proposalRes.Proposal.Status
			if !(propStatus == types.StatusVotingPeriod || propStatus == types.StatusDepositPeriod) {
				params := types.NewQueryDepositParams(proposalID, depositorAddr)
				resByTxQuery, err := gcutils.QueryDepositByTxQuery(clientCtx, params)
				if err != nil {
					return err
				}
				clientCtx.Codec.MustUnmarshalJSON(resByTxQuery, &deposit)
				return clientCtx.PrintProto(&deposit)
			}
>>>>>>> 6e26c6c7

			res, err := queryClient.Deposit(
				ctx,
				&types.QueryDepositRequest{ProposalId: proposalID, Depositor: args[1]},
			)
			if err != nil {
				return err
			}

			return clientCtx.PrintProto(&res.Deposit)
		},
	}

	flags.AddQueryFlagsToCmd(cmd)

	return cmd
}

// GetCmdQueryDeposits implements the command to query for proposal deposits.
func GetCmdQueryDeposits() *cobra.Command {
	cmd := &cobra.Command{
		Use:   "deposits [proposal-id]",
		Args:  cobra.ExactArgs(1),
		Short: "Query deposits on a proposal",
		Long: strings.TrimSpace(
			fmt.Sprintf(`Query details for all deposits on a proposal.
You can find the proposal-id by running "%s query gov proposals".

Example:
$ %s query gov deposits 1
`,
				version.AppName, version.AppName,
			),
		),
		RunE: func(cmd *cobra.Command, args []string) error {
			clientCtx, err := client.GetClientQueryContext(cmd)
			if err != nil {
				return err
			}
			queryClient := types.NewQueryClient(clientCtx)

			// validate that the proposal id is a uint
			proposalID, err := strconv.ParseUint(args[0], 10, 64)
			if err != nil {
				return fmt.Errorf("proposal-id %s not a valid uint, please input a valid proposal-id", args[0])
			}

			// check to see if the proposal is in the store
			ctx := cmd.Context()
			_, err = queryClient.Proposal(
				ctx,
				&types.QueryProposalRequest{ProposalId: proposalID},
			)
			if err != nil {
				return fmt.Errorf("failed to fetch proposal-id %d: %s", proposalID, err)
			}

			// propStatus := proposalRes.GetProposal().Status
			// if !(propStatus == types.StatusVotingPeriod || propStatus == types.StatusDepositPeriod) {
			// 	params := types.NewQueryProposalParams(proposalID)
			// 	resByTxQuery, err := gcutils.QueryDepositsByTxQuery(clientCtx, params)
			// 	if err != nil {
			// 		return err
			// 	}

			// 	var dep types.Deposits
			// 	// TODO migrate to use JSONCodec (implement MarshalJSONArray
			// 	// or wrap lists of proto.Message in some other message)
			// 	clientCtx.LegacyAmino.MustUnmarshalJSON(resByTxQuery, &dep)

			// 	return clientCtx.PrintObjectLegacy(dep)
			// }

			pageReq, err := client.ReadPageRequest(cmd.Flags())
			if err != nil {
				return err
			}

			res, err := queryClient.Deposits(
				ctx,
				&types.QueryDepositsRequest{ProposalId: proposalID, Pagination: pageReq},
			)

			if err != nil {
				return err
			}

			return clientCtx.PrintProto(res)
		},
	}

	flags.AddPaginationFlagsToCmd(cmd, "deposits")
	flags.AddQueryFlagsToCmd(cmd)

	return cmd
}

// GetCmdQueryTally implements the command to query for proposal tally result.
func GetCmdQueryTally() *cobra.Command {
	cmd := &cobra.Command{
		Use:   "tally [proposal-id]",
		Args:  cobra.ExactArgs(1),
		Short: "Get the tally of a proposal vote",
		Long: strings.TrimSpace(
			fmt.Sprintf(`Query tally of votes on a proposal. You can find
the proposal-id by running "%s query gov proposals".

Example:
$ %s query gov tally 1
`,
				version.AppName, version.AppName,
			),
		),
		RunE: func(cmd *cobra.Command, args []string) error {
			clientCtx, err := client.GetClientQueryContext(cmd)
			if err != nil {
				return err
			}
			queryClient := types.NewQueryClient(clientCtx)

			// validate that the proposal id is a uint
			proposalID, err := strconv.ParseUint(args[0], 10, 64)
			if err != nil {
				return fmt.Errorf("proposal-id %s not a valid int, please input a valid proposal-id", args[0])
			}

			// check to see if the proposal is in the store
			ctx := cmd.Context()
			_, err = queryClient.Proposal(
				ctx,
				&types.QueryProposalRequest{ProposalId: proposalID},
			)
			if err != nil {
				return fmt.Errorf("failed to fetch proposal-id %d: %s", proposalID, err)
			}

			// Query store
			res, err := queryClient.TallyResult(
				ctx,
				&types.QueryTallyResultRequest{ProposalId: proposalID},
			)
			if err != nil {
				return err
			}

			return clientCtx.PrintProto(&res.Tally)
		},
	}

	flags.AddQueryFlagsToCmd(cmd)

	return cmd
}

// GetCmdQueryParams implements the query params command.
func GetCmdQueryParams() *cobra.Command {
	cmd := &cobra.Command{
		Use:   "params",
		Short: "Query the parameters of the governance process",
		Long: strings.TrimSpace(
			fmt.Sprintf(`Query the all the parameters for the governance process.

Example:
$ %s query gov params
`,
				version.AppName,
			),
		),
		Args: cobra.NoArgs,
		RunE: func(cmd *cobra.Command, args []string) error {
			clientCtx, err := client.GetClientQueryContext(cmd)
			if err != nil {
				return err
			}
			queryClient := types.NewQueryClient(clientCtx)

			// Query store for all 3 params
			ctx := cmd.Context()
			votingRes, err := queryClient.Params(
				ctx,
				&types.QueryParamsRequest{ParamsType: "voting"},
			)
			if err != nil {
				return err
			}

			tallyRes, err := queryClient.Params(
				ctx,
				&types.QueryParamsRequest{ParamsType: "tallying"},
			)
			if err != nil {
				return err
			}

			depositRes, err := queryClient.Params(
				ctx,
				&types.QueryParamsRequest{ParamsType: "deposit"},
			)
			if err != nil {
				return err
			}

			params := types.NewParams(
				votingRes.GetVotingParams(),
				tallyRes.GetTallyParams(),
				depositRes.GetDepositParams(),
			)

			return clientCtx.PrintObjectLegacy(params)
		},
	}

	flags.AddQueryFlagsToCmd(cmd)

	return cmd
}

// GetCmdQueryParam implements the query param command.
func GetCmdQueryParam() *cobra.Command {
	cmd := &cobra.Command{
		Use:   "param [param-type]",
		Args:  cobra.ExactArgs(1),
		Short: "Query the parameters (voting|tallying|deposit) of the governance process",
		Long: strings.TrimSpace(
			fmt.Sprintf(`Query the all the parameters for the governance process.

Example:
$ %s query gov param voting
$ %s query gov param tallying
$ %s query gov param deposit
`,
				version.AppName, version.AppName, version.AppName,
			),
		),
		RunE: func(cmd *cobra.Command, args []string) error {
			clientCtx, err := client.GetClientQueryContext(cmd)
			if err != nil {
				return err
			}
			queryClient := types.NewQueryClient(clientCtx)

			// Query store
			res, err := queryClient.Params(
				cmd.Context(),
				&types.QueryParamsRequest{ParamsType: args[0]},
			)
			if err != nil {
				return err
			}

			var out fmt.Stringer
			switch args[0] {
			case "voting":
				out = res.GetVotingParams()
			case "tallying":
				out = res.GetTallyParams()
			case "deposit":
				out = res.GetDepositParams()
			default:
				return fmt.Errorf("argument must be one of (voting|tallying|deposit), was %s", args[0])
			}

			return clientCtx.PrintObjectLegacy(out)
		},
	}

	flags.AddQueryFlagsToCmd(cmd)

	return cmd
}

// GetCmdQueryProposer implements the query proposer command.
func GetCmdQueryProposer() *cobra.Command {
	cmd := &cobra.Command{
		Use:   "proposer [proposal-id]",
		Args:  cobra.ExactArgs(1),
		Short: "Query the proposer of a governance proposal",
		Long: strings.TrimSpace(
			fmt.Sprintf(`Query which address proposed a proposal with a given ID.

Example:
$ %s query gov proposer 1
`,
				version.AppName,
			),
		),
		RunE: func(cmd *cobra.Command, args []string) error {
			clientCtx, err := client.GetClientQueryContext(cmd)
			if err != nil {
				return err
			}

			// validate that the proposalID is a uint
			proposalID, err := strconv.ParseUint(args[0], 10, 64)
			if err != nil {
				return fmt.Errorf("proposal-id %s is not a valid uint", args[0])
			}

			prop, err := gcutils.QueryProposerByTxQuery(clientCtx, proposalID)
			if err != nil {
				return err
			}

			return clientCtx.PrintObjectLegacy(prop)
		},
	}

	flags.AddQueryFlagsToCmd(cmd)

	return cmd
}<|MERGE_RESOLUTION|>--- conflicted
+++ resolved
@@ -379,7 +379,6 @@
 			// 	return err
 			// }
 
-<<<<<<< HEAD
 			// var deposit types.Deposit
 			// propStatus := proposalRes.Proposal.Status
 			// if !(propStatus == types.StatusVotingPeriod || propStatus == types.StatusDepositPeriod) {
@@ -391,19 +390,6 @@
 			// 	clientCtx.JSONCodec.MustUnmarshalJSON(resByTxQuery, &deposit)
 			// 	return clientCtx.PrintProto(&deposit)
 			// }
-=======
-			var deposit types.Deposit
-			propStatus := proposalRes.Proposal.Status
-			if !(propStatus == types.StatusVotingPeriod || propStatus == types.StatusDepositPeriod) {
-				params := types.NewQueryDepositParams(proposalID, depositorAddr)
-				resByTxQuery, err := gcutils.QueryDepositByTxQuery(clientCtx, params)
-				if err != nil {
-					return err
-				}
-				clientCtx.Codec.MustUnmarshalJSON(resByTxQuery, &deposit)
-				return clientCtx.PrintProto(&deposit)
-			}
->>>>>>> 6e26c6c7
 
 			res, err := queryClient.Deposit(
 				ctx,
