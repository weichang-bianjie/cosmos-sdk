--- conflicted
+++ resolved
@@ -582,12 +582,8 @@
 				s.Require().Error(err)
 			} else {
 				var ubd types.UnbondingDelegation
-<<<<<<< HEAD
-				err = val.ClientCtx.JSONMarshaler.UnmarshalJSON(out.Bytes(), &ubd)
-=======
 
 				err = val.ClientCtx.JSONCodec.UnmarshalJSON(out.Bytes(), &ubd)
->>>>>>> 7c70ca55
 				s.Require().NoError(err)
 				s.Require().Equal(ubd.DelegatorAddress, val.Address.String())
 				s.Require().Equal(ubd.ValidatorAddress, val.ValAddress.String())
