--- conflicted
+++ resolved
@@ -75,11 +75,7 @@
 	// NOTE: the slashing module need to be defined after the staking module on the
 	// NewSimulationManager constructor for this to work
 	simState.UnbondTime = unbondTime
-<<<<<<< HEAD
-	params := types.NewParams(simState.UnbondTime, maxVals, 7, histEntries, sdk.DefaultBondDenom, epochInterv)
-=======
-	params := types.NewParams(simState.UnbondTime, maxVals, 7, histEntries, sdk.DefaultBondDenom, sdk.DefaultPowerReduction)
->>>>>>> 8ac983fb
+	params := types.NewParams(simState.UnbondTime, maxVals, 7, histEntries, sdk.DefaultBondDenom, sdk.DefaultPowerReduction, epochInterv)
 
 	// validators & delegations
 	var (
