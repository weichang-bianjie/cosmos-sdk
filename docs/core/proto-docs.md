--- conflicted
+++ resolved
@@ -5115,11 +5115,7 @@
 | ----- | ---- | ----- | ----------- |
 | `proposal_id` | [uint64](#uint64) |  |  |
 | `voter` | [string](#string) |  |  |
-<<<<<<< HEAD
-| `option` | [VoteOption](#cosmos.gov.v1beta1.VoteOption) |  | **Deprecated.** Deprecated: Prefer to use `options` instead. This field is set in queries if and only if `len(options) == 1` and that option has weight 1. In all other cases, this field will default to OptionEmpty. |
-=======
 | `option` | [VoteOption](#cosmos.gov.v1beta1.VoteOption) |  | **Deprecated.** Deprecated: Prefer to use `options` instead. This field is set in queries if and only if `len(options) == 1` and that option has weight 1. In all other cases, this field will default to VOTE_OPTION_UNSPECIFIED. |
->>>>>>> 57d523d2
 | `options` | [WeightedVoteOption](#cosmos.gov.v1beta1.WeightedVoteOption) | repeated |  |
 
 
