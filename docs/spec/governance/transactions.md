--- conflicted
+++ resolved
@@ -156,38 +156,16 @@
 
 ```go
   type TxGovVote struct {
-<<<<<<< HEAD
     ProposalID           int64         //  proposalID of the proposal
     Vote                 byte          //  option from OptionSet chosen by the voter
-=======
-    ProposalID           int64           //  proposalID of the proposal
-    Option               string          //  option chosen by the voter
-    ValidatorAddress      crypto.address //  Address of the validator voter wants to tie its vote to
->>>>>>> e5637982
   }
 ```
 
 **State modifications:**
-<<<<<<< HEAD
 * Record `Vote` of sender
 
 *Note: Gas cost for this message has to take into account the future tallying of the vote in EndBlocker*
-=======
-* If sender is not a validator and validator has not voted, initialize or 
-  increase minus of validator by sender's `voting power`
-* If sender is not a validator and validator has voted, decrease 
-  votes of `validatorOption` by sender's `voting power`
-* If sender is not a validator, increase votes of `txGovVote.Option`
-  by sender's `voting power`
-* If sender is a validator, increase votes of `txGovVote.Option` by 
-  validator's `InitVotingPower - minus` (`minus` can be equal to 0)
 
-Votes need to be tied to a validator in order to compute validator's voting 
-power. If a delegator is bonded to multiple validators, it will have to send 
-one transaction per validator (the UI should facilitate this so that multiple 
-transactions can be sent in one "vote flow"). If the sender is the validator 
-itself, then it will input its own address as `Address`
->>>>>>> e5637982
 
 Next is a pseudocode proposal of the way `TxGovVote` transactions are 
 handled:
@@ -208,89 +186,13 @@
       // There is no proposal for this proposalID
       throw
     
-<<<<<<< HEAD
 
     if  (proposal.CurrentStatus == ProposalStatusActive)
-=======
-    validator = load(CurrentValidators, txGovVote.Address)
-        if (validator == nil) then 
-         
-          // Throws if
-          // ValidatorAddress is not the address of a current validator
-          
-          throw
-          
-        else
-           option = load(Options, <txGovVote.ProposalID>:<sender>:<txGovVote.ValidatorAddress>)
 
-    if (option != nil)
-     // sender has already voted with the Atoms bonded to Address
-     throw
-
-    if  (proposal.VotingStartBlock < 0) OR  
-        (CurrentBlock > proposal.VotingStartBlock + proposal.InitProcedure.VotingPeriod) OR 
-        (proposal.VotingStartBlock < lastBondingBlock(sender, txGovVote.Address) OR   
-        (proposal.VotingStartBlock < lastUnbondingBlock(sender, txGovVote.Address) OR   
-        (proposal.Votes.YesVotes/proposal.InitTotalVotingPower >= 2/3) then   
-
-        // Throws if
-        // Vote has not started OR if
-        // Vote had ended OR if
-        // sender bonded Atoms to Address after start of vote OR if
-        // sender unbonded Atoms from Address after start of vote OR if
-        // special condition is met, i.e. proposal is accepted and closed
->>>>>>> e5637982
 
         // Sender can vote if
         // Proposal is active
         // Sender has some bonds
 
-<<<<<<< HEAD
         store(Governance, <txGovVote.ProposalID|'addresses'|sender>, txGovVote.Vote)   // Voters can vote multiple times. Re-voting overrides previous vote. This is ok because tallying is done once at the end.
-=======
-    validatorGovInfo = load(ValidatorGovInfos, <txGovVote.ProposalID>:<validator.Address>)
->>>>>>> e5637982
-
-    
-<<<<<<< HEAD
-=======
-    store(Options, <txGovVote.ProposalID>:<sender>:<txGovVote.Address>, txGovVote.Option)
-
-    if (sender != validator.address)
-      // Here, sender is not the Address of the validator whose Address is txGovVote.Address
-
-      if sender does not have bonded Atoms to txGovVote.Address then
-        // check in Staking module
-        throw
-
-      validatorOption = load(Options, <txGovVote.ProposalID>:<sender>:<txGovVote.Address>)
-
-      if (validatorOption == nil)
-        // Validator has not voted already
-
-        validatorGovInfo.Minus += sender.bondedAmounTo(txGovVote.Address)
-        store(ValidatorGovInfos, <txGovVote.ProposalID>:<validator.Address>, validatorGovInfo)
-
-      else
-        // Validator has already voted
-        // Reduce votes of option chosen by validator by sender's bonded Amount
-
-        proposal.Votes.validatorOption -= sender.bondedAmountTo(txGovVote.Address)
-
-      // increase votes of option chosen by sender by bonded Amount
-
-      senderOption = txGovVote.Option
-      propoal.Votes.senderOption -= sender.bondedAmountTo(txGovVote.Address)
-
-      store(Proposals, txGovVote.ProposalID, proposal)
-        
-
-    else 
-      // sender is the address of the validator whose main Address is txGovVote.Address
-      // i.e. sender == validator
-
-      proposal.Votes.validatorOption += (validatorGovInfo.InitVotingPower - validatorGovInfo.Minus)
-
-      store(Proposals, txGovVote.ProposalID, proposal)
->>>>>>> e5637982
 ```