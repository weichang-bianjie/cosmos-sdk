--- conflicted
+++ resolved
@@ -14,10 +14,6 @@
   "author": "",
   "license": "ISC",
   "dependencies": {
-<<<<<<< HEAD
-    "vuepress-theme-cosmos": "^1.0.172"
-=======
     "vuepress-theme-cosmos": "^1.0.173"
->>>>>>> 432ba30b
   }
 }