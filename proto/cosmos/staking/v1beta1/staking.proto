syntax = "proto3";
package cosmos.staking.v1beta1;

import "gogoproto/gogo.proto";
import "google/protobuf/any.proto";
import "google/protobuf/duration.proto";
import "google/protobuf/timestamp.proto";

import "cosmos_proto/cosmos.proto";
import "cosmos/base/v1beta1/coin.proto";
import "tendermint/types/types.proto";

option go_package = "github.com/cosmos/cosmos-sdk/x/staking/types";

// HistoricalInfo contains header and validator information for a given block.
// It is stored as part of staking module's state, which persists the `n` most
// recent HistoricalInfo
// (`n` is set by the staking module's `historical_entries` parameter).
message HistoricalInfo {
  tendermint.types.Header header = 1 [(gogoproto.nullable) = false];
  repeated Validator      valset = 2 [(gogoproto.nullable) = false];
}

// CommissionRates defines the initial commission rates to be used for creating
// a validator.
message CommissionRates {
  option (gogoproto.equal)            = true;
  option (gogoproto.goproto_stringer) = false;

  // rate is the commission rate charged to delegators, as a fraction.
  string rate = 1 [(gogoproto.customtype) = "github.com/cosmos/cosmos-sdk/types.Dec", (gogoproto.nullable) = false];
  // max_rate defines the maximum commission rate which validator can ever charge, as a fraction.
  string max_rate = 2 [
    (gogoproto.moretags)   = "yaml:\"max_rate\"",
    (gogoproto.customtype) = "github.com/cosmos/cosmos-sdk/types.Dec",
    (gogoproto.nullable)   = false
  ];
  // max_change_rate defines the maximum daily increase of the validator commission, as a fraction.
  string max_change_rate = 3 [
    (gogoproto.moretags)   = "yaml:\"max_change_rate\"",
    (gogoproto.customtype) = "github.com/cosmos/cosmos-sdk/types.Dec",
    (gogoproto.nullable)   = false
  ];
}

// Commission defines commission parameters for a given validator.
message Commission {
  option (gogoproto.equal)            = true;
  option (gogoproto.goproto_stringer) = false;

  // commission_rates defines the initial commission rates to be used for creating a validator.
  CommissionRates commission_rates = 1 [(gogoproto.embed) = true, (gogoproto.nullable) = false];
  // update_time is the last time the commission rate was changed.
  google.protobuf.Timestamp update_time = 2
      [(gogoproto.nullable) = false, (gogoproto.stdtime) = true, (gogoproto.moretags) = "yaml:\"update_time\""];
}

// Description defines a validator description.
message Description {
  option (gogoproto.equal)            = true;
  option (gogoproto.goproto_stringer) = false;

  // moniker defines a human-readable name for the validator.
  string moniker = 1;
  // identity defines an optional identity signature (ex. UPort or Keybase).
  string identity = 2;
  // website defines an optional website link.
  string website = 3;
  // security_contact defines an optional email for security contact.
  string security_contact = 4 [(gogoproto.moretags) = "yaml:\"security_contact\""];
  // details define other optional details.
  string details = 5;
}

// Validator defines a validator, together with the total amount of the
// Validator's bond shares and their exchange rate to coins. Slashing results in
// a decrease in the exchange rate, allowing correct calculation of future
// undelegations without iterating over delegators. When coins are delegated to
// this validator, the validator is credited with a delegation whose number of
// bond shares is based on the amount of coins delegated divided by the current
// exchange rate. Voting power can be calculated as total bonded shares
// multiplied by exchange rate.
message Validator {
  option (gogoproto.equal)            = false;
  option (gogoproto.goproto_stringer) = false;
  option (gogoproto.goproto_getters)  = false;

  // operator_address defines the address of the validator's operator; bech encoded in JSON.
  string operator_address = 1 [(gogoproto.moretags) = "yaml:\"operator_address\""];
  // consensus_pubkey is the consensus public key of the validator, as a Protobuf Any.
  google.protobuf.Any consensus_pubkey = 2
      [(cosmos_proto.accepts_interface) = "cosmos.crypto.PubKey", (gogoproto.moretags) = "yaml:\"consensus_pubkey\""];
  // jailed defined whether the validator has been jailed from bonded status or not.
  bool jailed = 3;
  // status is the validator status (bonded/unbonding/unbonded).
  BondStatus status = 4;
  // tokens define the delegated tokens (incl. self-delegation).
  string tokens = 5 [(gogoproto.customtype) = "github.com/cosmos/cosmos-sdk/types.Int", (gogoproto.nullable) = false];
  // delegator_shares defines total shares issued to a validator's delegators.
  string delegator_shares = 6 [
    (gogoproto.moretags)   = "yaml:\"delegator_shares\"",
    (gogoproto.customtype) = "github.com/cosmos/cosmos-sdk/types.Dec",
    (gogoproto.nullable)   = false
  ];
  // description defines the description terms for the validator.
  Description description = 7 [(gogoproto.nullable) = false];
  // unbonding_height defines, if unbonding, the height at which this validator has begun unbonding.
  int64 unbonding_height = 8 [(gogoproto.moretags) = "yaml:\"unbonding_height\""];
  // unbonding_time defines, if unbonding, the min time for the validator to complete unbonding.
  google.protobuf.Timestamp unbonding_time = 9
      [(gogoproto.nullable) = false, (gogoproto.stdtime) = true, (gogoproto.moretags) = "yaml:\"unbonding_time\""];
  // commission defines the commission parameters.
  Commission commission = 10 [(gogoproto.nullable) = false];
  // min_self_delegation is the validator's self declared minimum self delegation.
  string min_self_delegation = 11 [
    (gogoproto.moretags)   = "yaml:\"min_self_delegation\"",
    (gogoproto.customtype) = "github.com/cosmos/cosmos-sdk/types.Int",
    (gogoproto.nullable)   = false
  ];
}

// BondStatus is the status of a validator.
enum BondStatus {
  option (gogoproto.goproto_enum_prefix) = false;

  // UNSPECIFIED defines an invalid validator status.
  BOND_STATUS_UNSPECIFIED = 0 [(gogoproto.enumvalue_customname) = "Unspecified"];
  // UNBONDED defines a validator that is not bonded.
  BOND_STATUS_UNBONDED = 1 [(gogoproto.enumvalue_customname) = "Unbonded"];
  // UNBONDING defines a validator that is unbonding.
  BOND_STATUS_UNBONDING = 2 [(gogoproto.enumvalue_customname) = "Unbonding"];
  // BONDED defines a validator that is bonded.
  BOND_STATUS_BONDED = 3 [(gogoproto.enumvalue_customname) = "Bonded"];
}

// ValAddresses defines a repeated set of validator addresses.
message ValAddresses {
  option (gogoproto.goproto_stringer) = false;
  option (gogoproto.stringer)         = true;

  repeated string addresses = 1;
}

// DVPair is struct that just has a delegator-validator pair with no other data.
// It is intended to be used as a marshalable pointer. For example, a DVPair can
// be used to construct the key to getting an UnbondingDelegation from state.
message DVPair {
  option (gogoproto.equal)            = false;
  option (gogoproto.goproto_getters)  = false;
  option (gogoproto.goproto_stringer) = false;

  string delegator_address = 1 [(gogoproto.moretags) = "yaml:\"delegator_address\""];
  string validator_address = 2 [(gogoproto.moretags) = "yaml:\"validator_address\""];
}

// DVPairs defines an array of DVPair objects.
message DVPairs {
  repeated DVPair pairs = 1 [(gogoproto.nullable) = false];
}

// DVVTriplet is struct that just has a delegator-validator-validator triplet
// with no other data. It is intended to be used as a marshalable pointer. For
// example, a DVVTriplet can be used to construct the key to getting a
// Redelegation from state.
message DVVTriplet {
  option (gogoproto.equal)            = false;
  option (gogoproto.goproto_getters)  = false;
  option (gogoproto.goproto_stringer) = false;

  string delegator_address     = 1 [(gogoproto.moretags) = "yaml:\"delegator_address\""];
  string validator_src_address = 2 [(gogoproto.moretags) = "yaml:\"validator_src_address\""];
  string validator_dst_address = 3 [(gogoproto.moretags) = "yaml:\"validator_dst_address\""];
}

// DVVTriplets defines an array of DVVTriplet objects.
message DVVTriplets {
  repeated DVVTriplet triplets = 1 [(gogoproto.nullable) = false];
}

// Delegation represents the bond with tokens held by an account. It is
// owned by one delegator, and is associated with the voting power of one
// validator.
message Delegation {
  option (gogoproto.equal)            = false;
  option (gogoproto.goproto_getters)  = false;
  option (gogoproto.goproto_stringer) = false;

  // delegator_address is the bech32-encoded address of the delegator.
  string delegator_address = 1 [(gogoproto.moretags) = "yaml:\"delegator_address\""];
  // validator_address is the bech32-encoded address of the validator.
  string validator_address = 2 [(gogoproto.moretags) = "yaml:\"validator_address\""];
  // shares define the delegation shares received.
  string shares = 3 [(gogoproto.customtype) = "github.com/cosmos/cosmos-sdk/types.Dec", (gogoproto.nullable) = false];
}

// UnbondingDelegation stores all of a single delegator's unbonding bonds
// for a single validator in an time-ordered list.
message UnbondingDelegation {
  option (gogoproto.equal)            = false;
  option (gogoproto.goproto_getters)  = false;
  option (gogoproto.goproto_stringer) = false;

  // delegator_address is the bech32-encoded address of the delegator.
  string delegator_address = 1 [(gogoproto.moretags) = "yaml:\"delegator_address\""];
  // validator_address is the bech32-encoded address of the validator.
  string validator_address = 2 [(gogoproto.moretags) = "yaml:\"validator_address\""];
  // entries are the unbonding delegation entries.
  repeated UnbondingDelegationEntry entries = 3 [(gogoproto.nullable) = false]; // unbonding delegation entries
}

// UnbondingDelegationEntry defines an unbonding object with relevant metadata.
message UnbondingDelegationEntry {
  option (gogoproto.equal)            = true;
  option (gogoproto.goproto_stringer) = false;

  // creation_height is the height which the unbonding took place.
  int64 creation_height = 1 [(gogoproto.moretags) = "yaml:\"creation_height\""];
  // completion_time is the unix time for unbonding completion.
  google.protobuf.Timestamp completion_time = 2
      [(gogoproto.nullable) = false, (gogoproto.stdtime) = true, (gogoproto.moretags) = "yaml:\"completion_time\""];
  // initial_balance defines the tokens initially scheduled to receive at completion.
  string initial_balance = 3 [
    (gogoproto.customtype) = "github.com/cosmos/cosmos-sdk/types.Int",
    (gogoproto.nullable)   = false,
    (gogoproto.moretags)   = "yaml:\"initial_balance\""
  ];
  // balance defines the tokens to receive at completion.
  string balance = 4 [(gogoproto.customtype) = "github.com/cosmos/cosmos-sdk/types.Int", (gogoproto.nullable) = false];
}

// RedelegationEntry defines a redelegation object with relevant metadata.
message RedelegationEntry {
  option (gogoproto.equal)            = true;
  option (gogoproto.goproto_stringer) = false;

  // creation_height  defines the height which the redelegation took place.
  int64 creation_height = 1 [(gogoproto.moretags) = "yaml:\"creation_height\""];
  // completion_time defines the unix time for redelegation completion.
  google.protobuf.Timestamp completion_time = 2
      [(gogoproto.nullable) = false, (gogoproto.stdtime) = true, (gogoproto.moretags) = "yaml:\"completion_time\""];
  // initial_balance defines the initial balance when redelegation started.
  string initial_balance = 3 [
    (gogoproto.customtype) = "github.com/cosmos/cosmos-sdk/types.Int",
    (gogoproto.nullable)   = false,
    (gogoproto.moretags)   = "yaml:\"initial_balance\""
  ];
  // shares_dst is the amount of destination-validator shares created by redelegation.
  string shares_dst = 4
      [(gogoproto.customtype) = "github.com/cosmos/cosmos-sdk/types.Dec", (gogoproto.nullable) = false];
}

// Redelegation contains the list of a particular delegator's redelegating bonds
// from a particular source validator to a particular destination validator.
message Redelegation {
  option (gogoproto.equal)            = false;
  option (gogoproto.goproto_getters)  = false;
  option (gogoproto.goproto_stringer) = false;

  // delegator_address is the bech32-encoded address of the delegator.
  string delegator_address = 1 [(gogoproto.moretags) = "yaml:\"delegator_address\""];
  // validator_src_address is the validator redelegation source operator address.
  string validator_src_address = 2 [(gogoproto.moretags) = "yaml:\"validator_src_address\""];
  // validator_dst_address is the validator redelegation destination operator address.
  string validator_dst_address = 3 [(gogoproto.moretags) = "yaml:\"validator_dst_address\""];
  // entries are the redelegation entries.
  repeated RedelegationEntry entries = 4 [(gogoproto.nullable) = false]; // redelegation entries
}

// Params defines the parameters for the staking module.
message Params {
  option (gogoproto.equal)            = true;
  option (gogoproto.goproto_stringer) = false;

  // unbonding_time is the time duration of unbonding.
  google.protobuf.Duration unbonding_time = 1
      [(gogoproto.nullable) = false, (gogoproto.stdduration) = true, (gogoproto.moretags) = "yaml:\"unbonding_time\""];
  // max_validators is the maximum number of validators.
  uint32 max_validators = 2 [(gogoproto.moretags) = "yaml:\"max_validators\""];
  // max_entries is the max entries for either unbonding delegation or redelegation (per pair/trio).
  uint32 max_entries = 3 [(gogoproto.moretags) = "yaml:\"max_entries\""];
  // historical_entries is the number of historical entries to persist.
  uint32 historical_entries = 4 [(gogoproto.moretags) = "yaml:\"historical_entries\""];
  // bond_denom defines the bondable coin denomination.
  string bond_denom = 5 [(gogoproto.moretags) = "yaml:\"bond_denom\""];
<<<<<<< HEAD
  // epoch_interval defines the length of a staking epoch in blocks
  int64 epoch_interval = 6 [(gogoproto.moretags) = "yaml:\"epoch_interval\""];
=======
  // power_reduction is the amount of staking tokens required for 1 unit of consensus-engine power
  string power_reduction = 6 [
    (gogoproto.moretags) = "yaml:\"power_reduction\"",
    (gogoproto.customtype) = "github.com/cosmos/cosmos-sdk/types.Int",
    (gogoproto.nullable) = false
  ];
>>>>>>> 8ac983fb
}

// DelegationResponse is equivalent to Delegation except that it contains a
// balance in addition to shares which is more suitable for client responses.
message DelegationResponse {
  option (gogoproto.equal)            = false;
  option (gogoproto.goproto_stringer) = false;

  Delegation delegation = 1 [(gogoproto.nullable) = false];

  cosmos.base.v1beta1.Coin balance = 2 [(gogoproto.nullable) = false];
}

// RedelegationEntryResponse is equivalent to a RedelegationEntry except that it
// contains a balance in addition to shares which is more suitable for client
// responses.
message RedelegationEntryResponse {
  option (gogoproto.equal) = true;

  RedelegationEntry redelegation_entry = 1 [(gogoproto.nullable) = false];
  string balance = 4 [(gogoproto.customtype) = "github.com/cosmos/cosmos-sdk/types.Int", (gogoproto.nullable) = false];
}

// RedelegationResponse is equivalent to a Redelegation except that its entries
// contain a balance in addition to shares which is more suitable for client
// responses.
message RedelegationResponse {
  option (gogoproto.equal) = false;

  Redelegation                       redelegation = 1 [(gogoproto.nullable) = false];
  repeated RedelegationEntryResponse entries      = 2 [(gogoproto.nullable) = false];
}

// Pool is used for tracking bonded and not-bonded token supply of the bond
// denomination.
message Pool {
  option (gogoproto.description) = true;
  option (gogoproto.equal)       = true;
  string not_bonded_tokens       = 1 [
    (gogoproto.customtype) = "github.com/cosmos/cosmos-sdk/types.Int",
    (gogoproto.jsontag)    = "not_bonded_tokens",
    (gogoproto.nullable)   = false
  ];
  string bonded_tokens = 2 [
    (gogoproto.jsontag)    = "bonded_tokens",
    (gogoproto.customtype) = "github.com/cosmos/cosmos-sdk/types.Int",
    (gogoproto.nullable)   = false,
    (gogoproto.moretags)   = "yaml:\"bonded_tokens\""
  ];
}<|MERGE_RESOLUTION|>--- conflicted
+++ resolved
@@ -205,7 +205,7 @@
   // validator_address is the bech32-encoded address of the validator.
   string validator_address = 2 [(gogoproto.moretags) = "yaml:\"validator_address\""];
   // entries are the unbonding delegation entries.
-  repeated UnbondingDelegationEntry entries = 3 [(gogoproto.nullable) = false]; // unbonding delegation entries
+  repeated UnbondingDelegationEntry entries = 3 [(gogoproto.nullable) = false];  // unbonding delegation entries
 }
 
 // UnbondingDelegationEntry defines an unbonding object with relevant metadata.
@@ -263,7 +263,7 @@
   // validator_dst_address is the validator redelegation destination operator address.
   string validator_dst_address = 3 [(gogoproto.moretags) = "yaml:\"validator_dst_address\""];
   // entries are the redelegation entries.
-  repeated RedelegationEntry entries = 4 [(gogoproto.nullable) = false]; // redelegation entries
+  repeated RedelegationEntry entries = 4 [(gogoproto.nullable) = false];  // redelegation entries
 }
 
 // Params defines the parameters for the staking module.
@@ -282,17 +282,14 @@
   uint32 historical_entries = 4 [(gogoproto.moretags) = "yaml:\"historical_entries\""];
   // bond_denom defines the bondable coin denomination.
   string bond_denom = 5 [(gogoproto.moretags) = "yaml:\"bond_denom\""];
-<<<<<<< HEAD
   // epoch_interval defines the length of a staking epoch in blocks
-  int64 epoch_interval = 6 [(gogoproto.moretags) = "yaml:\"epoch_interval\""];
-=======
   // power_reduction is the amount of staking tokens required for 1 unit of consensus-engine power
   string power_reduction = 6 [
-    (gogoproto.moretags) = "yaml:\"power_reduction\"",
-    (gogoproto.customtype) = "github.com/cosmos/cosmos-sdk/types.Int",
-    (gogoproto.nullable) = false
-  ];
->>>>>>> 8ac983fb
+    (gogoproto.moretags)   = "yaml:\"power_reduction\"",
+    (gogoproto.customtype) = "github.com/cosmos/cosmos-sdk/types.Int",
+    (gogoproto.nullable)   = false
+  ];
+  int64 epoch_interval = 7 [(gogoproto.moretags) = "yaml:\"epoch_interval\""];
 }
 
 // DelegationResponse is equivalent to Delegation except that it contains a
@@ -313,7 +310,7 @@
   option (gogoproto.equal) = true;
 
   RedelegationEntry redelegation_entry = 1 [(gogoproto.nullable) = false];
-  string balance = 4 [(gogoproto.customtype) = "github.com/cosmos/cosmos-sdk/types.Int", (gogoproto.nullable) = false];
+  string            balance            = 4 [(gogoproto.customtype) = "github.com/cosmos/cosmos-sdk/types.Int", (gogoproto.nullable) = false];
 }
 
 // RedelegationResponse is equivalent to a Redelegation except that its entries
