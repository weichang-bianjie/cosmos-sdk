--- conflicted
+++ resolved
@@ -109,7 +109,6 @@
 		staking.AppModuleBasic{},
 		mint.AppModuleBasic{},
 		distr.AppModuleBasic{},
-		msgauth.AppModuleBasic{},
 		gov.NewAppModuleBasic(
 			paramsclient.ProposalHandler, distrclient.ProposalHandler, upgradeclient.ProposalHandler, upgradeclient.CancelProposalHandler,
 		),
@@ -173,7 +172,6 @@
 	ParamsKeeper     paramskeeper.Keeper
 	MsgAuthKeeper    msgauthkeeper.Keeper
 	IBCKeeper        *ibckeeper.Keeper // IBC Keeper must be a pointer in the app, so we can SetRouter on it correctly
-	MsgAuthKeeper    msgauthkeeper.Keeper
 	EvidenceKeeper   evidencekeeper.Keeper
 	TransferKeeper   ibctransferkeeper.Keeper
 
@@ -350,11 +348,7 @@
 		evidence.NewAppModule(app.EvidenceKeeper),
 		ibc.NewAppModule(app.IBCKeeper),
 		params.NewAppModule(app.ParamsKeeper),
-<<<<<<< HEAD
-		msgauth.NewAppModule(appCodec, app.MsgAuthKeeper),
-=======
 		msgauth.NewAppModule(appCodec, app.MsgAuthKeeper, app.AccountKeeper, app.BankKeeper),
->>>>>>> 5f95ca86
 		transferModule,
 	)
 
@@ -396,11 +390,7 @@
 		capability.NewAppModule(appCodec, *app.CapabilityKeeper),
 		gov.NewAppModule(appCodec, app.GovKeeper, app.AccountKeeper, app.BankKeeper),
 		mint.NewAppModule(appCodec, app.MintKeeper, app.AccountKeeper),
-<<<<<<< HEAD
-		msgauth.NewAppModule(appCodec, app.MsgAuthKeeper),
-=======
 		msgauth.NewAppModule(appCodec, app.MsgAuthKeeper, app.AccountKeeper, app.BankKeeper),
->>>>>>> 5f95ca86
 		staking.NewAppModule(appCodec, app.StakingKeeper, app.AccountKeeper, app.BankKeeper),
 		distr.NewAppModule(appCodec, app.DistrKeeper, app.AccountKeeper, app.BankKeeper, app.StakingKeeper),
 		slashing.NewAppModule(appCodec, app.SlashingKeeper, app.AccountKeeper, app.BankKeeper, app.StakingKeeper),
