package main

import (
	"github.com/spf13/cobra"

	"github.com/tendermint/tendermint/libs/cli"

	"github.com/cosmos/cosmos-sdk/client"
	"github.com/cosmos/cosmos-sdk/client/keys"
	"github.com/cosmos/cosmos-sdk/client/lcd"
	"github.com/cosmos/cosmos-sdk/client/rpc"
	"github.com/cosmos/cosmos-sdk/client/tx"
	"github.com/cosmos/cosmos-sdk/version"
	authcmd "github.com/cosmos/cosmos-sdk/x/auth/client/cli"
	bankcmd "github.com/cosmos/cosmos-sdk/x/bank/client/cli"
	distrcmd "github.com/cosmos/cosmos-sdk/x/distribution/client/cli"
	govcmd "github.com/cosmos/cosmos-sdk/x/gov/client/cli"
	slashingcmd "github.com/cosmos/cosmos-sdk/x/slashing/client/cli"
	stakecmd "github.com/cosmos/cosmos-sdk/x/stake/client/cli"

	"github.com/cosmos/cosmos-sdk/cmd/gaia/app"
	"path"
	"os"
	"github.com/spf13/viper"
)

const (
	storeAcc      = "acc"
	storeGov      = "gov"
	storeSlashing = "slashing"
	storeStake    = "stake"
)

// rootCmd is the entry point for this binary
var (
	rootCmd = &cobra.Command{
		Use:   "gaiacli",
		Short: "Gaia light-client",
	}
)

func main() {
	cobra.EnableCommandSorting = false
	cdc := app.MakeCodec()

	// TODO: setup keybase, viper object, etc. to be passed into
	// the below functions and eliminate global vars, like we do
	// with the cdc
	rootCmd.AddCommand(client.ConfigCmd())

	// add standard rpc commands
	rpc.AddCommands(rootCmd)

	//Add query commands
	queryCmd := &cobra.Command{
		Use:     "query",
		Aliases: []string{"q"},
		Short:   "Querying subcommands",
	}
	queryCmd.AddCommand(
		rpc.BlockCommand(),
		rpc.ValidatorCommand(),
	)
	tx.AddCommands(queryCmd, cdc)
	queryCmd.AddCommand(client.LineBreak)
	queryCmd.AddCommand(client.GetCommands(
		authcmd.GetAccountCmd(storeAcc, cdc, authcmd.GetAccountDecoder(cdc)),
		stakecmd.GetCmdQueryDelegation(storeStake, cdc),
		stakecmd.GetCmdQueryDelegations(storeStake, cdc),
		stakecmd.GetCmdQueryParams(storeStake, cdc),
		stakecmd.GetCmdQueryPool(storeStake, cdc),
		govcmd.GetCmdQueryProposal(storeGov, cdc),
		govcmd.GetCmdQueryProposals(storeGov, cdc),
		stakecmd.GetCmdQueryRedelegation(storeStake, cdc),
		stakecmd.GetCmdQueryRedelegations(storeStake, cdc),
		slashingcmd.GetCmdQuerySigningInfo(storeSlashing, cdc),
		stakecmd.GetCmdQueryUnbondingDelegation(storeStake, cdc),
		stakecmd.GetCmdQueryUnbondingDelegations(storeStake, cdc),
		stakecmd.GetCmdQueryValidator(storeStake, cdc),
		stakecmd.GetCmdQueryValidators(storeStake, cdc),
		govcmd.GetCmdQueryVote(storeGov, cdc),
		govcmd.GetCmdQueryVotes(storeGov, cdc),
	)...)

	//Add query commands
	txCmd := &cobra.Command{
		Use:   "tx",
		Short: "Transactions subcommands",
	}

	//Add auth and bank commands
	txCmd.AddCommand(
		client.PostCommands(
			bankcmd.GetBroadcastCommand(cdc),
			authcmd.GetSignCommand(cdc, authcmd.GetAccountDecoder(cdc)),
		)...)
	txCmd.AddCommand(client.LineBreak)

	txCmd.AddCommand(
		client.PostCommands(
			stakecmd.GetCmdCreateValidator(cdc),
			stakecmd.GetCmdEditValidator(cdc),
			stakecmd.GetCmdDelegate(cdc),
<<<<<<< HEAD
			stakecmd.GetCmdUnbond("stake", cdc),
			stakecmd.GetCmdRedelegate("stake", cdc),
			slashingcmd.GetCmdUnjail(cdc),
		)...)
	rootCmd.AddCommand(
		stakeCmd,
	)

	//Add distribution commands
	distrCmd := &cobra.Command{
		Use:   "distribution",
		Short: "withdraw rewards for delegation and validation",
	}
	distrCmd.AddCommand(
		client.PostCommands(
			distrcmd.GetCmdWithdrawRewards(cdc),
			distrcmd.GetCmdSetWithdrawAddr(cdc),
		)...)
	rootCmd.AddCommand(
		distrCmd,
	)

	//Add stake commands
	govCmd := &cobra.Command{
		Use:   "gov",
		Short: "Governance and voting subcommands",
	}
	govCmd.AddCommand(
		client.GetCommands(
			govcmd.GetCmdQueryProposal("gov", cdc),
			govcmd.GetCmdQueryVote("gov", cdc),
			govcmd.GetCmdQueryVotes("gov", cdc),
			govcmd.GetCmdQueryProposals("gov", cdc),
		)...)
	govCmd.AddCommand(
		client.PostCommands(
			govcmd.GetCmdSubmitProposal(cdc),
=======
>>>>>>> 91ee6b0d
			govcmd.GetCmdDeposit(cdc),
			stakecmd.GetCmdRedelegate(storeStake, cdc),
			bankcmd.SendTxCmd(cdc),
			govcmd.GetCmdSubmitProposal(cdc),
			stakecmd.GetCmdUnbond(storeStake, cdc),
			slashingcmd.GetCmdUnjail(cdc),
			govcmd.GetCmdVote(cdc),
		)...)
	rootCmd.AddCommand(
		queryCmd,
		txCmd,
		lcd.ServeCommand(cdc),
		client.LineBreak,
	)

	// add proxy, version and key info
	rootCmd.AddCommand(
		keys.Commands(),
		client.LineBreak,
		version.VersionCmd,
	)

	// prepare and add flags
	executor := cli.PrepareMainCmd(rootCmd, "GA", app.DefaultCLIHome)
	err := initConfig(rootCmd)
	if err != nil {
		panic(err)
	}

	err = executor.Execute()
	if err != nil {
		// handle with #870
		panic(err)
	}
}

func initConfig(cmd *cobra.Command) error {
	home, err := cmd.PersistentFlags().GetString(cli.HomeFlag)
	if err != nil {
		return err
	}

	cfgFile := path.Join(home, "config", "config.toml")
	if _, err := os.Stat(cfgFile); err == nil {
		viper.SetConfigFile(cfgFile)

		if err := viper.ReadInConfig(); err != nil {
			return err
		}
	}

	if err := viper.BindPFlag(cli.EncodingFlag, cmd.PersistentFlags().Lookup(cli.EncodingFlag)); err != nil {
	    return err
	}
	return viper.BindPFlag(cli.OutputFlag, cmd.PersistentFlags().Lookup(cli.OutputFlag))
}<|MERGE_RESOLUTION|>--- conflicted
+++ resolved
@@ -18,9 +18,10 @@
 	slashingcmd "github.com/cosmos/cosmos-sdk/x/slashing/client/cli"
 	stakecmd "github.com/cosmos/cosmos-sdk/x/stake/client/cli"
 
+	"os"
+	"path"
+
 	"github.com/cosmos/cosmos-sdk/cmd/gaia/app"
-	"path"
-	"os"
 	"github.com/spf13/viper"
 )
 
@@ -101,51 +102,13 @@
 			stakecmd.GetCmdCreateValidator(cdc),
 			stakecmd.GetCmdEditValidator(cdc),
 			stakecmd.GetCmdDelegate(cdc),
-<<<<<<< HEAD
-			stakecmd.GetCmdUnbond("stake", cdc),
-			stakecmd.GetCmdRedelegate("stake", cdc),
-			slashingcmd.GetCmdUnjail(cdc),
-		)...)
-	rootCmd.AddCommand(
-		stakeCmd,
-	)
-
-	//Add distribution commands
-	distrCmd := &cobra.Command{
-		Use:   "distribution",
-		Short: "withdraw rewards for delegation and validation",
-	}
-	distrCmd.AddCommand(
-		client.PostCommands(
+			stakecmd.GetCmdRedelegate(storeStake, cdc),
+			stakecmd.GetCmdUnbond(storeStake, cdc),
 			distrcmd.GetCmdWithdrawRewards(cdc),
 			distrcmd.GetCmdSetWithdrawAddr(cdc),
-		)...)
-	rootCmd.AddCommand(
-		distrCmd,
-	)
-
-	//Add stake commands
-	govCmd := &cobra.Command{
-		Use:   "gov",
-		Short: "Governance and voting subcommands",
-	}
-	govCmd.AddCommand(
-		client.GetCommands(
-			govcmd.GetCmdQueryProposal("gov", cdc),
-			govcmd.GetCmdQueryVote("gov", cdc),
-			govcmd.GetCmdQueryVotes("gov", cdc),
-			govcmd.GetCmdQueryProposals("gov", cdc),
-		)...)
-	govCmd.AddCommand(
-		client.PostCommands(
-			govcmd.GetCmdSubmitProposal(cdc),
-=======
->>>>>>> 91ee6b0d
 			govcmd.GetCmdDeposit(cdc),
-			stakecmd.GetCmdRedelegate(storeStake, cdc),
 			bankcmd.SendTxCmd(cdc),
 			govcmd.GetCmdSubmitProposal(cdc),
-			stakecmd.GetCmdUnbond(storeStake, cdc),
 			slashingcmd.GetCmdUnjail(cdc),
 			govcmd.GetCmdVote(cdc),
 		)...)
@@ -193,7 +156,7 @@
 	}
 
 	if err := viper.BindPFlag(cli.EncodingFlag, cmd.PersistentFlags().Lookup(cli.EncodingFlag)); err != nil {
-	    return err
+		return err
 	}
 	return viper.BindPFlag(cli.OutputFlag, cmd.PersistentFlags().Lookup(cli.OutputFlag))
 }